--- conflicted
+++ resolved
@@ -1,9 +1,5 @@
 # Project Specific
-<<<<<<< HEAD
-*_parsetab.py
-=======
 *parsetab.py
->>>>>>> af1cd8c0
 *.log
 
 # Python cached files
